--- conflicted
+++ resolved
@@ -153,14 +153,10 @@
         construction_complex_fenestration_state[name]["solar_optical_complex_back_reflectance_matrix_name"]: {
             "number_of_columns": 145,
             "number_of_rows": 145,
-<<<<<<< HEAD
-            "values": [{"value": val} for row in solar_results.system_results.back.reflectance.matrix for val in row],
-=======
             "values": [
                 {"value": val}
                 for row in solar_results.system_results.back.reflectance.matrix for val in row
             ],
->>>>>>> eea97da1
         },
         construction_complex_fenestration_state[name]["solar_optical_complex_front_transmittance_matrix_name" ]: {
             "number_of_columns": 145,
@@ -173,15 +169,11 @@
         construction_complex_fenestration_state[name]["visible_optical_complex_back_transmittance_matrix_name"]: {
             "number_of_columns": 145,
             "number_of_rows": 145,
-<<<<<<< HEAD
-            "values": [{"value": val} for row in photopic_results.system_results.back.transmittance.matrix for val in row],
-=======
             "values": [
                 {"value": val}
                 for row in photopic_results.system_results.back.transmittance.matrix
                 for val in row
             ],
->>>>>>> eea97da1
         },
         construction_complex_fenestration_state[name][
             "visible_optical_complex_front_transmittance_matrix_name"
@@ -190,12 +182,8 @@
             "number_of_rows": 145,
             "values": [
                 {"value": val}
-<<<<<<< HEAD
-                for row in photopic_results.system_results.front.transmittance.matrix for val in row
-=======
                 for row in photopic_results.system_results.front.transmittance.matrix
                 for val in row
->>>>>>> eea97da1
             ],
         },
         construction_complex_fenestration_state[name][
