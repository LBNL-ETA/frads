--- conflicted
+++ resolved
@@ -557,35 +557,4 @@
             "grid_height": "0.75",
         }
         with open(f"{name.replace(' ', '_')}.cfg", "w", encoding="utf-8") as wtr:
-<<<<<<< HEAD
-            mrad_config.write(wtr)
-
-
-def read_ep_input(fpath: Path, api) -> dict:
-    """Load and parse input file into a JSON object.
-    If the input file is in .idf fomart, use command-line
-    energyplus program to convert it to epJSON format
-    Args:
-        fpath: input file path
-    Returns:
-        epjs: JSON object as a Python dictionary
-    """
-    epjson_path: Path
-    if fpath.suffix == ".idf":
-        state = api.state_manager.new_state()
-        api.runtime.set_console_output_status(state, False)
-        api.runtime.run_energyplus(state, ["--convert-only", str(fpath)])
-        api.state_manager.delete_state(state)
-        epjson_path = Path(fpath.with_suffix(".epJSON").name)
-        if not epjson_path.is_file():
-            raise FileNotFoundError(f"Converted {str(epjson_path)} not found.")
-    elif fpath.suffix == ".epJSON":
-        epjson_path = fpath
-    else:
-        raise Exception(f"Unknown file type {fpath}")
-    with open(epjson_path) as rdr:
-        epjs = json.load(rdr)
-    return epjs
-=======
-            mrad_config.write(wtr)
->>>>>>> eea97da1
+            mrad_config.write(wtr)