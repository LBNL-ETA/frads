--- conflicted
+++ resolved
@@ -68,7 +68,7 @@
         floors = []
         for k, v in self.epjs["BuildingSurface:Detailed"].items():
             if v["surface_type"] == "Floor":
-                floor.append(k)
+                floors.append(k)
         return floors
 
     @property
@@ -449,13 +449,8 @@
         else:
             self.api.api.stopSimulation(state)
 
-<<<<<<< HEAD
-    def gen_list_of_actuators(self):
+    def _gen_list_of_actuators(self):
         with EPSetup(self) as ep:
-=======
-    def _gen_list_of_actuators(self):
-        with EnergyPlusSetup(self) as ep:
->>>>>>> 09cf04da
             ep.set_callback(
                 "callback_begin_system_timestep_before_predictor", self._actuator_func
             )
